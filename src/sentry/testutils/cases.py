--- conflicted
+++ resolved
@@ -202,12 +202,9 @@
 
 
 class APITestCase(BaseTestCase, BaseAPITestCase):
-<<<<<<< HEAD
     def login_as(self, user):
         super(APITestCase, self).login_as(user)
         self.client.force_authenticate(user)
-=======
-    pass
 
 
 class RuleTestCase(TestCase):
@@ -231,5 +228,4 @@
             event = self.event
         kwargs.setdefault('is_new', True)
         kwargs.setdefault('is_regression', True)
-        assert rule.passes(event, **kwargs) is False
->>>>>>> a4566b36
+        assert rule.passes(event, **kwargs) is False