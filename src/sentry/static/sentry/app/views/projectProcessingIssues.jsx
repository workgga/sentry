--- conflicted
+++ resolved
@@ -256,7 +256,6 @@
   renderResults() {
     const fixLink = this.state.processingIssues ? this.state.processingIssues.signedLink : '';
     return (
-<<<<<<< HEAD
       <div>
         <div className="alert alert-block alert-info">
           <div className="form-group" style={{marginBottom: 0}}>
@@ -281,37 +280,13 @@
                   <td>{this.renderProblem(item)}</td>
                   <td>{this.renderDetails(item)}</td>
                   <td>{item.numEvents + ''}</td>
-                  <td><TimeSince date={item.lastSeen}/></td>
+                  <td><TimeSince date={item.lastSeen} /></td>
                 </tr>
               );
             })}
           </tbody>
         </table>
       </div>
-=======
-      <table className="table processing-issues">
-        <thead>
-          <tr>
-            <th>{t('Problem')}</th>
-            <th>{t('Details')}</th>
-            <th>{t('Events')}</th>
-            <th>{t('Last seen')}</th>
-          </tr>
-        </thead>
-        <tbody>
-          {this.state.processingIssues.issues.map((item, idx) => {
-            return (
-              <tr key={idx}>
-                <td>{this.renderProblem(item)}</td>
-                <td>{this.renderDetails(item)}</td>
-                <td>{item.numEvents + ''}</td>
-                <td><TimeSince date={item.lastSeen} /></td>
-              </tr>
-            );
-          })}
-        </tbody>
-      </table>
->>>>>>> f74f0c4c
     );
   },
 
