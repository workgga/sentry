--- conflicted
+++ resolved
@@ -11,11 +11,8 @@
     "babel-loader": "^7.0.0",
     "babel-plugin-add-module-exports": "^0.2.1",
     "babel-plugin-idx": "^1.5.1",
-<<<<<<< HEAD
+    "babel-plugin-lodash": "^3.2.11",
     "babel-plugin-syntax-dynamic-import": "^6.18.0",
-=======
-    "babel-plugin-lodash": "^3.2.11",
->>>>>>> 313fc665
     "babel-plugin-transform-builtin-extend": "^1.1.0",
     "babel-plugin-transform-class-properties": "^6.24.1",
     "babel-plugin-transform-object-rest-spread": "^6.20.2",
